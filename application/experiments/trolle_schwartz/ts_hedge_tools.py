import numpy as np
import torch
import itertools

from matplotlib import pyplot as plt
from scipy.stats import linregress
from application.engine.standard_scalar import DifferentialStandardScaler
from application.engine.differential_Regression import DifferentialPolynomialRegressor
from application.engine.differential_NN import Neural_Approximator
from application.utils.path_config import get_plot_path


def training_data(x0_vec: torch.Tensor, t0: float, calc_dU_dr, calc_dPrd_dr, use_av: bool = True):
    """
    param x0_vec:           8xN-D vector of state vars to generate training data from
    param t0:               Current market time, effects time to expiry and fixings in the training
    param calc_dU_dr:       Function for calculating the derivative of the underlying wrt. to x
    param calc_dPrd_dr:     Function for calculating the derivative of the product wrt. to x
    param use_av:           Use antithetic variates to reduce variance of both y- and z-labels

    Note: z-labels are calculated using the (matrix) equations on
     page 28 in Fixed Income Derivates - Lecture Notes (2013) by Linderstrøm

    returns:                tuple of (x_train, y_train, z_train)
    """
<<<<<<< HEAD
    idx_half = len(x0_vec)
=======
    idx_half = len(x0_vec[0, 0, :])
>>>>>>> cc327373

    #x0_vec = x0_vec.squeeze(1)

    if use_av:
        x0_vec = torch.cat([x0_vec, x0_vec], dim=2)

<<<<<<< HEAD
    x_train, dxdr = calc_dU_dr(x0_vec, t0)
    y_train, dydr = calc_dPrd_dr(x0_vec, t0)

=======

    x_train, dxdr = calc_dU_dr(x0_vec, t0)
    y_train, dydr = calc_dPrd_dr(x0_vec, t0)

>>>>>>> cc327373
    #x_train = x_train.squeeze(1)
    #x_train = x_train.permute(1,0)
    #dxdr = dxdr.squeeze(2)
    #dydr = dydr.squeeze(2)

    # Ensure that 1d cases are formatted as column vectors

    if x_train.dim() == 1:
        x_train = x_train.reshape(-1, 1)
    if dxdr.dim() == 1:
        dxdr = dxdr.reshape(-1, 1)
    if y_train.dim() == 1:
        y_train = y_train.reshape(-1, 1)
    if dydr.dim() == 1:
        dydr = dydr.reshape(-1, 1)


    z_train = (torch.pinverse(dxdr) @ dydr).reshape(-1, 1) #dydr / (dxdr + 1E-8)
    """
    if x_train.shape[1] > 1:
        # General (multi-dimensional) case
        solve_rowwise = lambda dxdr_, dydr_: (torch.pinverse(dxdr_.T) @ dydr_.T).flatten()
        equations = (
            (dxdr[i, :].reshape(-1, 1), dydr[i, :].reshape(-1, 1)) for i in range(len(x0_vec))
        )
        solutions = itertools.starmap(solve_rowwise, equations)
        z_train = torch.vstack(list(solutions))
    else:
        # 1d case can be computed all at once
        z_train = dydr / dxdr
    if dxdr.shape[1] > 1:
        # General (multi-dimensional) case
        solve_colwise = lambda dxdr_, dydr_: (torch.pinverse(dxdr_) @ dydr_)#.flatten()
        equations = (
            (dxdr[:,i, :], dydr[:,i, :]) for i in range(len(x0_vec))
        )
        solutions = itertools.starmap(solve_colwise, equations)
        z_train = torch.vstack(list(solutions))
    """


    if use_av:
        x_train = x_train[:idx_half]
        y_train = 0.5 * (y_train[:idx_half] + y_train[idx_half:])
        z_train = 0.5 * (z_train[:idx_half] + z_train[idx_half:])
    return x_train, y_train, z_train


def diff_reg_fit_predict(u_vec: torch.Tensor,
                         x0_vec: torch.Tensor,
                         t0: float,
                         calc_dU_dr,
                         calc_dPrd_dr,
                         diff_reg: DifferentialPolynomialRegressor,
                         use_av: bool) -> tuple[torch.Tensor, torch.Tensor]:
    """
    param u_vec:            Underlying market variables
    param x0_vec:           1D vector of short rates to generate training data from
    param t0:               Current market time, effects time to expiry and fixings in the training
    param calc_dU_dr:       Function for calculating the derivative of the underlying wrt. to r
    param calc_dPrd_dr:     Function for calculating the derivative of the product wrt. to r
    param use_av:           Use antithetic variates to reduce variance of both y- and z-labels

    returns:                tuple of (y_pred, z_pred)
    """
    scalar = DifferentialStandardScaler()
    if u_vec.dim() == 1:
        X_test = u_vec.reshape(-1, 1)
    elif u_vec.dim() == 2:
        X_test = u_vec.reshape(-1, u_vec.shape[1])
    else:
        raise ValueError

    x_train, y_train, z_train = training_data(
        x0_vec=x0_vec, t0=t0, calc_dU_dr=calc_dU_dr, calc_dPrd_dr=calc_dPrd_dr, use_av=use_av
    )

    x_train_scaled, y_train_scaled, z_train_scaled = scalar.fit_transform(x_train, y_train, z_train)

    diff_reg.fit(x_train_scaled, y_train_scaled, z_train_scaled)
    #diff_reg.fit(x_train, y_train, z_train)

    X_test_scaled, _, _ = scalar.transform(X_test, None, None)
    y_pred_scaled, z_pred_scaled = diff_reg.predict(X_test_scaled, predict_derivs=True)

    _, y_pred, z_pred = scalar.predict(None, y_pred_scaled, z_pred_scaled)

    return y_pred, z_pred


def calc_delta_diff_nn(u_vec: torch.Tensor,
                        x0_vec: torch.Tensor,
                        t0: float,
                        calc_dU_dr,
                        calc_dPrd_dr,
                        nn_Params: dict,
                        use_av: bool) -> torch.Tensor:
    """
    param u_vec:            1D vector of the underlying market variable
    param x0_vec:           1D vector of short rates to generate training data from
    param t0:               Current market time, effects time to expiry and fixings in the training
    param calc_dU_dr:       Function for calculating the derivative of the underlying wrt. to r
    param calc_dPrd_dr:     Function for calculating the derivative of the product wrt. to r
    param use_av:           Use antithetic variates to reduce variance of both y- and z-labels

    returns:                1D vector of predicted deltas for `u_vec`
    """

    N_train = nn_Params['N_train']
    seed_weights = nn_Params['seed_weights']
    lam = nn_Params['lam']
    hidden_units = nn_Params['hidden_units']
    hidden_layers = nn_Params['hidden_layers']
    epochs = nn_Params['epochs']
    batches_per_epoch = nn_Params['batches_per_epoch']
    min_batch_size = nn_Params['min_batch_size']

    if any(v is None for v in nn_Params.values()):
        raise ValueError(f'Missing parameters to set NN')

    X_test = u_vec.reshape(-1, 1)

    X_train, y_train, z_train = training_data(x0_vec=x0_vec, t0=t0,
                                                 calc_dU_dr=calc_dU_dr,
                                                 calc_dPrd_dr=calc_dPrd_dr,
                                                 use_av=use_av
                                                 )

    # Setup Differential Neutral Network
    diff_nn = Neural_Approximator(X_train, y_train, z_train)
    diff_nn.prepare(N_train, True, weight_seed=seed_weights, lam=lam, hidden_units=hidden_units,
                    hidden_layers=hidden_layers)
    diff_nn.train(epochs=epochs, batches_per_epoch=batches_per_epoch, min_batch_size=min_batch_size)

    _, z_pred = diff_nn.predict_values_and_derivs(X_test)

    return z_pred.flatten()


def log_plotter(X, Y, title_add : str, save: bool, file_name: str = None):
    # add convergence order line
    x = np.log(X)
    y = np.log(Y)
    res = linregress(x, y)
    fit_y_log = res.slope * x + res.intercept

    plt.figure()
    plt.suptitle(title_add)
    plt.title(f'convergence order = {res.slope:.2f}')
    plt.plot(x, fit_y_log, '--', color='red')
    plt.plot(x, y, 'o-', color='blue')

    plt.xlabel('steps per fixing')
    plt.ylabel('std. dev. of hedge error')

    plt.xticks(ticks=x, labels=X)
    plt.yticks(ticks=y, labels=np.round(y, 2))

    if save:
        plt.savefig(get_plot_path(f'{file_name}.png'), dpi=400)
    plt.show()

def log_plotter_without_conv(X, Y, title_add : str, xLabel: str, yLabel: str, save: bool, file_name: str = None):
    if not (xLabel and yLabel):
        raise ValueError("Need to specify X and Y axis when plotting!")
    x = np.log(X)
    y = np.log(Y)

    plt.figure()
    plt.suptitle(title_add)
    plt.plot(x, y, 'o-', color='orange')

    plt.xlabel(xLabel)
    plt.ylabel(yLabel)

    plt.xticks(ticks=x, labels=X)

    if save:
        plt.savefig(get_plot_path(f'{file_name}.png'), dpi=400)
    plt.show()<|MERGE_RESOLUTION|>--- conflicted
+++ resolved
@@ -23,27 +23,17 @@
 
     returns:                tuple of (x_train, y_train, z_train)
     """
-<<<<<<< HEAD
-    idx_half = len(x0_vec)
-=======
     idx_half = len(x0_vec[0, 0, :])
->>>>>>> cc327373
-
-    #x0_vec = x0_vec.squeeze(1)
+
+    #r0_vec = r0_vec.squeeze(1)
 
     if use_av:
         x0_vec = torch.cat([x0_vec, x0_vec], dim=2)
 
-<<<<<<< HEAD
+
     x_train, dxdr = calc_dU_dr(x0_vec, t0)
     y_train, dydr = calc_dPrd_dr(x0_vec, t0)
 
-=======
-
-    x_train, dxdr = calc_dU_dr(x0_vec, t0)
-    y_train, dydr = calc_dPrd_dr(x0_vec, t0)
-
->>>>>>> cc327373
     #x_train = x_train.squeeze(1)
     #x_train = x_train.permute(1,0)
     #dxdr = dxdr.squeeze(2)
@@ -67,7 +57,7 @@
         # General (multi-dimensional) case
         solve_rowwise = lambda dxdr_, dydr_: (torch.pinverse(dxdr_.T) @ dydr_.T).flatten()
         equations = (
-            (dxdr[i, :].reshape(-1, 1), dydr[i, :].reshape(-1, 1)) for i in range(len(x0_vec))
+            (dxdr[i, :].reshape(-1, 1), dydr[i, :].reshape(-1, 1)) for i in range(len(r0_vec))
         )
         solutions = itertools.starmap(solve_rowwise, equations)
         z_train = torch.vstack(list(solutions))
@@ -78,7 +68,7 @@
         # General (multi-dimensional) case
         solve_colwise = lambda dxdr_, dydr_: (torch.pinverse(dxdr_) @ dydr_)#.flatten()
         equations = (
-            (dxdr[:,i, :], dydr[:,i, :]) for i in range(len(x0_vec))
+            (dxdr[:,i, :], dydr[:,i, :]) for i in range(len(r0_vec))
         )
         solutions = itertools.starmap(solve_colwise, equations)
         z_train = torch.vstack(list(solutions))
@@ -93,7 +83,7 @@
 
 
 def diff_reg_fit_predict(u_vec: torch.Tensor,
-                         x0_vec: torch.Tensor,
+                         r0_vec: torch.Tensor,
                          t0: float,
                          calc_dU_dr,
                          calc_dPrd_dr,
@@ -101,7 +91,7 @@
                          use_av: bool) -> tuple[torch.Tensor, torch.Tensor]:
     """
     param u_vec:            Underlying market variables
-    param x0_vec:           1D vector of short rates to generate training data from
+    param r0_vec:           1D vector of short rates to generate training data from
     param t0:               Current market time, effects time to expiry and fixings in the training
     param calc_dU_dr:       Function for calculating the derivative of the underlying wrt. to r
     param calc_dPrd_dr:     Function for calculating the derivative of the product wrt. to r
@@ -118,7 +108,7 @@
         raise ValueError
 
     x_train, y_train, z_train = training_data(
-        x0_vec=x0_vec, t0=t0, calc_dU_dr=calc_dU_dr, calc_dPrd_dr=calc_dPrd_dr, use_av=use_av
+        r0_vec=r0_vec, t0=t0, calc_dU_dr=calc_dU_dr, calc_dPrd_dr=calc_dPrd_dr, use_av=use_av
     )
 
     x_train_scaled, y_train_scaled, z_train_scaled = scalar.fit_transform(x_train, y_train, z_train)
@@ -135,7 +125,7 @@
 
 
 def calc_delta_diff_nn(u_vec: torch.Tensor,
-                        x0_vec: torch.Tensor,
+                        r0_vec: torch.Tensor,
                         t0: float,
                         calc_dU_dr,
                         calc_dPrd_dr,
@@ -143,7 +133,7 @@
                         use_av: bool) -> torch.Tensor:
     """
     param u_vec:            1D vector of the underlying market variable
-    param x0_vec:           1D vector of short rates to generate training data from
+    param r0_vec:           1D vector of short rates to generate training data from
     param t0:               Current market time, effects time to expiry and fixings in the training
     param calc_dU_dr:       Function for calculating the derivative of the underlying wrt. to r
     param calc_dPrd_dr:     Function for calculating the derivative of the product wrt. to r
@@ -166,7 +156,7 @@
 
     X_test = u_vec.reshape(-1, 1)
 
-    X_train, y_train, z_train = training_data(x0_vec=x0_vec, t0=t0,
+    X_train, y_train, z_train = training_data(r0_vec=r0_vec, t0=t0,
                                                  calc_dU_dr=calc_dU_dr,
                                                  calc_dPrd_dr=calc_dPrd_dr,
                                                  use_av=use_av
