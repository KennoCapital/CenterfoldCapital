--- conflicted
+++ resolved
@@ -30,11 +30,8 @@
     r0_vec = torch.linspace(r0_min, r0_max, N_train)
 
     # Setup Differential Regressor, and Scalar
-<<<<<<< HEAD
     deg = 9
-=======
-    deg = 7
->>>>>>> f63e35de
+
     alpha = 1.0
     diff_reg = DifferentialPolynomialRegressor(deg=deg, alpha=alpha, use_SVD=True, bias=True, include_interactions=True)
 
