--- conflicted
+++ resolved
@@ -33,10 +33,6 @@
 
     exerciseDates = torch.tensor([5.0, 10.0, 15.0])
     delta = torch.tensor(0.25)
-<<<<<<< HEAD
-=======
-    swapFirstFixingDate = torch.tensor(5.0)
->>>>>>> d2d5f838
     swapLastFixingDate = torch.tensor(30.0)
     notional = torch.tensor(1e6)
 
@@ -94,11 +90,8 @@
     lower_bound = torch.max(eu_prices)
     upper_bound = torch.sum(eu_prices)
 
-<<<<<<< HEAD
     print(f'EuropeanPayerSwpt (lower bound) = {lower_bound}')
     print(f'BermudanPayerSwpt = {price_bermudan_payer_swpt}')
-    print(f'EuropeanPayerSwpt (upper bound) = {upper_bound}')
-=======
     print(f'EuropeanPayerSwpt (upper bound) = {upper_bound}')
 
     if plot_lower_bound:
@@ -132,5 +125,4 @@
         plt.title(
             f'Bermudan payer swaption {int(swapLastFixingDate)}nc{int(exerciseDates[0])} struck at {strike[0].round(decimals=3) * 100}%')
         plt.legend()
-        plt.show()
->>>>>>> d2d5f838
+        plt.show()