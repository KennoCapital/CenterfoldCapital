import torch
from dataclasses import dataclass
from abc import ABC, abstractmethod
from application.utils.torch_utils import max0


@dataclass
class InterestRateSwapDef:
    """ Swap(t; t+delta, N) """
    fixingDates:   torch.Tensor
    fixRate:       torch.Tensor
    notional:      torch.Tensor = torch.tensor(1.0)

    def __post_init__(self):
        self.delta = (self.fixingDates[1] - self.fixingDates[0]).view(1)  # Assumes constant delta
        self.t = torch.concat([self.fixingDates, self.fixingDates[-1] + self.delta], dim=0).reshape(-1, 1)


@dataclass
class ForwardRateDef:
    """ F(t; T, S) """
    startDate:  torch.Tensor
    endDate:    torch.Tensor

    def __post_init__(self):
        self.delta = self.endDate - self.startDate


@dataclass
class SampleDef:
    """ Definition of what must be sampled on an event date `t` """
    fwdRates:   list[ForwardRateDef]
    irs:        list[InterestRateSwapDef]
    discMats:   torch.Tensor = torch.tensor([])
    numeraire:  bool = True


@dataclass
class Sample:
    """ Collection of market observables on an event date `t` """
    fwd:        list[torch.Tensor]
    irs:        list[torch.Tensor]
    disc:       list[torch.Tensor]
    numeraire:  torch.Tensor


Scenario = list[Sample]


class Product(ABC):

    @property
    @abstractmethod
    def timeline(self) -> torch.Tensor:
        pass

    @property
    def Tn(self):
        """Timepoint used for terminal measure"""
        return self.timeline[-1]

    @property
    @abstractmethod
    def defline(self) -> list[SampleDef]:
        pass

    @property
    @abstractmethod
    def payoffLabels(self):
        pass

    @abstractmethod
    def payoff(self, paths: Scenario) -> torch.Tensor:
        pass


class Caplet(Product):
    def __init__(self,
                 strike: torch.Tensor,
                 start: torch.Tensor,
                 delta: torch.Tensor):
        """
            A caplet pays
                delta * max{ F(t, t+delta) - K; 0.0 }   @   t + delta
        """
        self.strike = strike
        self.start = start
        self.delta = delta
        self._Tn = start + delta

<<<<<<< HEAD
        '''
        # The straight forward definition
        self._timeline = torch.concat([torch.tensor([0.0]), start.view(1), (start + delta).view(1)])
=======
        self._timeline = start.view(1)

>>>>>>> 210a43d3
        self._defline = [
            SampleDef(
                fwdRates=[], irs=[], discMats=torch.tensor([]),
                numeraire=True
            ),
            SampleDef(
                fwdRates=[ForwardRateDef(start, start+delta)],
                irs=[], discMats=torch.tensor([]),
                numeraire=False
            ),
            SampleDef(
                fwdRates=[], irs=[], discMats=torch.tensor([]),
                numeraire=True
            )
        ]
        '''

        # Discounting the payment from T+delta to T
        self._timeline = torch.concat([torch.tensor([0.0]), start.view(1)])
        self._defline = [
            SampleDef(
                fwdRates=[],
                irs=[],
                discMats=torch.tensor([]),
                numeraire=True
            ),
            SampleDef(
                fwdRates=[ForwardRateDef(start, start + delta)],
                irs=[],
                discMats=torch.tensor([start + delta]),
                numeraire=True
            )
        ]
        self._payoffLabels = [f'{delta}*max[F({t},{t + delta})-{strike} ; 0.0]' for t in self._timeline[1]]

    @property
    def Tn(self):
        return self._Tn

    @property
    def timeline(self):
        return self._timeline

    @property
    def defline(self):
        return self._defline

    @property
    def payoffLabels(self):
        return self._payoffLabels

    def payoff(self, paths: Scenario):
        # return self.delta * max0(paths[1].fwd[0] - self.strike) * paths[0].numeraire / paths[2].numeraire
        return self.delta * max0(paths[1].fwd[0] - self.strike) * paths[0].numeraire / paths[1].numeraire * paths[1].disc[0]


class Cap(Product):
    def __init__(self,
                 strike:            torch.Tensor,
                 firstFixingDate:   torch.Tensor,
                 lastFixingDate:    torch.Tensor,
                 delta:             torch.Tensor):
        self.strike = strike
        self.firstFixingDate = firstFixingDate
        self.lastFixingDate = lastFixingDate
        self.delta = delta

        self._Tn = lastFixingDate + delta

        '''
       # The straight forward definition

        self._timeline = torch.concat([
            torch.tensor([0.0]),
            torch.linspace(float(firstFixingDate),
                           float(lastFixingDate + delta),
                           int((lastFixingDate-firstFixingDate+delta) / delta) + 1)
            ])

        self._defline = [
            SampleDef(
                fwdRates=[], irs=[], discMats=torch.tensor([]),
                numeraire=True
            ),
            SampleDef(
                fwdRates=[ForwardRateDef(firstFixingDate, firstFixingDate + delta)],
                irs=[], discMats=torch.tensor([]),
                numeraire=False
            )
        ]

        self._defline += [
                SampleDef(
                    fwdRates=[ForwardRateDef(t, t + delta)],
                    irs=[], discMats=torch.tensor([]),
                    numeraire=True
                ) for t in self.timeline[2:-1]
        ]

        self._defline += [
            SampleDef(
                fwdRates=[], irs=[], discMats=torch.tensor([]),
                numeraire=True
            )
        ]
        self._payoffLabels = [f'{delta}*max[F({t},{t+delta})-{strike} ; 0.0]' for t in self._timeline[1:-1]]

        '''
        # Discounting the payment from T+delta to T
        self._timeline = torch.concat([
            torch.tensor([0.0]),
            torch.linspace(float(firstFixingDate),
                           float(lastFixingDate),
                           int((lastFixingDate - firstFixingDate) / delta + 1))
        ])

        self._defline = [
            SampleDef(
                fwdRates=[], irs=[], discMats=torch.tensor([]),
                numeraire=True
            )
        ]

        self._defline += [
            SampleDef(
                fwdRates=[ForwardRateDef(t, t + delta)],
                irs=[],
                discMats=torch.tensor([t + delta]),
                numeraire=True
            ) for t in self.timeline[1:]
        ]
        self._payoffLabels = [f'{delta}*max[F({t},{t + delta})-{strike} ; 0.0]' for t in self._timeline[1:]]

    @property
    def timeline(self):
        return self._timeline

    @property
    def Tn(self):
        return self._Tn

    @property
    def defline(self):
        return self._defline

    @property
    def payoffLabels(self):
        return self._payoffLabels

    def payoff(self, paths):
        '''
        res = [self.delta * max0(paths[i].fwd[0] - self.strike) * paths[0].numeraire / paths[i+1].numeraire
               for i in range(1, len(paths)-1)]  # No cashflows for the first and last sample
        '''
        res = [self.delta * max0(paths[i].fwd[0] - self.strike) * paths[0].numeraire / paths[i].numeraire * paths[i].disc[0]
               for i in range(1, len(paths))]
        return torch.vstack(res)

class EuropeanPayerSwaption(Product):
    def __init__(self,
                 strike:                torch.Tensor,
                 exerciseDate:          torch.Tensor,
                 delta:                 torch.Tensor,
                 swapLastFixingDate:    torch.Tensor,
                 swapFirstFixingDate:   torch.Tensor = torch.tensor([]),
                 notional:              torch.Tensor = torch.tensor([1.0])):
        self.strike = strike
        self.exerciseDate = exerciseDate
        self.swapLastFixingDate = swapLastFixingDate
        self.delta = delta
        self.swapFirstFixingDate = swapFirstFixingDate
        self.notional = notional

        if len(swapFirstFixingDate) == 0 or swapFirstFixingDate is None:
            self.swapFirstFixingDate = exerciseDate

        self._timeline = exerciseDate.view(1)
        swapFixingDates = torch.linspace(
            float(self.swapFirstFixingDate),
            float(self.swapLastFixingDate),
            int((self.swapLastFixingDate - self.swapFirstFixingDate) / self.delta) + 1
        )

        self._defline = [
            SampleDef(
                fwdRates=[],
                irs=[InterestRateSwapDef(fixingDates=swapFixingDates, fixRate=self.strike, notional=self.notional)],
                discMats= swapFixingDates + self.delta,
                numeraire=True
            )
        ]

        self._payoffLabels = [f' max[ swap({exerciseDate}) ; 0.0]']

    @property
    def timeline(self):
        return self._timeline

    @property
    def defline(self):
        return self._defline

    @property
    def payoffLabels(self):
        return self._payoffLabels

    def payoff(self, paths):
        res = [max0(s.irs[0]) / s.numeraire * s.disc[0] for s in paths]
        return torch.vstack(res)

class EuropeanReceiverSwaption(Product):
    def __init__(self,
                 strike:                torch.Tensor,
                 exerciseDate:          torch.Tensor,
                 delta:                 torch.Tensor,
                 swapLastFixingDate:    torch.Tensor,
                 swapFirstFixingDate:   torch.Tensor = torch.tensor([]),
                 notional:              torch.Tensor = torch.tensor([1.0])):
        self.strike = strike
        self.exerciseDate = exerciseDate
        self.swapLastFixingDate = swapLastFixingDate
        self.delta = delta
        self.swapFirstFixingDate = swapFirstFixingDate
        self.notional = notional

        if len(swapFirstFixingDate) == 0 or swapFirstFixingDate is None:
            self.swapFirstFixingDate = exerciseDate

        self._timeline = exerciseDate.view(1)
        swapFixingDates = torch.linspace(
            float(self.swapFirstFixingDate),
            float(self.swapLastFixingDate),
            int((self.swapLastFixingDate - self.swapFirstFixingDate) / self.delta) + 1
        )

        self._defline = [
            SampleDef(
                fwdRates=[],
                irs=[InterestRateSwapDef(fixingDates=swapFixingDates, fixRate=self.strike, notional=self.notional)],
                discMats= swapFixingDates + self.delta,
                numeraire=True
            )
        ]
        self._payoffLabels = [f' max[ swap({exerciseDate}) ; 0.0]']

    @property
    def timeline(self):
        return self._timeline

    @property
    def defline(self):
        return self._defline

    @property
    def payoffLabels(self):
        return self._payoffLabels

    def payoff(self, paths):
        res = [max0(-s.irs[0]) / s.numeraire * s.disc[0] for s in paths]
        return torch.vstack(res)

class BermudanPayerSwaption(Product):
    def __init__(self,
                 strike:                torch.Tensor,
                 exerciseDates:         torch.Tensor,
                 delta:                 torch.Tensor,
                 swapLastFixingDate:    torch.Tensor,
                 swapFirstFixingDate:   torch.Tensor = torch.tensor([]),
                 notional:              torch.Tensor = torch.tensor([1.0])):
        self.strike = strike
        self.exerciseDates = exerciseDates
        self.swapLastFixingDate = swapLastFixingDate
        self.delta = delta
        self.swapFirstFixingDate = swapFirstFixingDate
        self.notional = notional

        if len(swapFirstFixingDate) == 0 or swapFirstFixingDate is None:
            self.swapFirstFixingDate = exerciseDates[0]

        self._timeline = exerciseDates
        swapFixingDates = [torch.linspace(
            float(t),
            float(self.swapLastFixingDate),
            int((self.swapLastFixingDate - t) / self.delta) + 1
        ) for t in exerciseDates]

        self._defline = [
            SampleDef(
                fwdRates=[],
                irs=[InterestRateSwapDef(fixingDates=swapFixingDates[t], fixRate=self.strike, notional=self.notional)],
                discMats= swapFixingDates[t] + self.delta,
                numeraire=True
            ) for t in range(len(self._timeline))
        ]
        self._payoffLabels = [f' max[ swap({t}) ; 0.0]' for t in exerciseDates]

    @property
    def timeline(self):
        return self._timeline

    @property
    def defline(self):
        return self._defline

    @property
    def payoffLabels(self):
        return self._payoffLabels

    def payoff(self, paths):
        res = [max0(s.irs[0]) / s.numeraire * s.disc[0] for s in paths]
        return torch.vstack(res)<|MERGE_RESOLUTION|>--- conflicted
+++ resolved
@@ -88,14 +88,9 @@
         self.delta = delta
         self._Tn = start + delta
 
-<<<<<<< HEAD
         '''
         # The straight forward definition
         self._timeline = torch.concat([torch.tensor([0.0]), start.view(1), (start + delta).view(1)])
-=======
-        self._timeline = start.view(1)
-
->>>>>>> 210a43d3
         self._defline = [
             SampleDef(
                 fwdRates=[], irs=[], discMats=torch.tensor([]),
