--- conflicted
+++ resolved
@@ -32,7 +32,12 @@
         if self.use_av and self.N % 2 != 0:
             raise ValueError('Number of paths (N) must be even when using antithetic variates!')
 
-    # todo consider gaussMat dependencies
+    def gaussMat(self):
+        if self.use_av:
+            self._check_av_dim()
+            Z = torch.randn(size=(self.M, self.N // 2), generator=self.gen)
+            return torch.concat([Z, -Z], dim=1)
+        return torch.randn(size=(self.M, self.N), generator=self.gen)
 
     def gaussCube(self):
         if self.use_av:
@@ -103,7 +108,6 @@
     def simulate(self, Z: torch.Tensor):
         pass
 
-<<<<<<< HEAD
 
 
 
@@ -165,21 +169,12 @@
                model:  Model,
                rng:    RNG,
                N:      int,
-               dTL:    torch.Tensor = torch.tensor([])):
-=======
-def mcSim(
-        prd:    Product,
-        model:  Model,
-        rng:    RNG,
-        N:      int,
-        dTL:    torch.Tensor = torch.tensor([]),
-        simDim:    int = 1):
->>>>>>> 61c5ac82
+               dTL:    torch.Tensor = torch.tensor([]),
+               simDim: int = 1):
 
     # Allocate and initialize results, model and rng
     model.allocate(prd, N, dTL)
 
-    # todo: move RNG outside
     # Set dimensions
     rng.N = N
     rng.M = len(model.timeline) - 1
