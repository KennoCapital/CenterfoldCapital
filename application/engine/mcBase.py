--- conflicted
+++ resolved
@@ -119,15 +119,6 @@
         pass
 
 
-<<<<<<< HEAD
-
-def mcSim(
-        prd:    Product,
-        model:  Model,
-        rng:    RNG,
-        N:      int,
-        eTL:    torch.Tensor = torch.tensor([])):
-=======
 class LSMC:
     def __init__(self,
                  reg:           OLSRegressor,
@@ -192,7 +183,6 @@
                rng:    RNG,
                N:      int,
                dTL:    torch.Tensor = torch.tensor([])):
->>>>>>> da9fff44
 
     # Allocate and initialize results, model and rng
     model.allocate(prd, N, dTL)
@@ -264,9 +254,4 @@
 
     payoff = lsmcPayoff(prd=prd, preSimPaths=preSimPaths, paths=paths, lsmc=lsmc)
 
-<<<<<<< HEAD
-    # Monte Carlo Estimator
-    return torch.mean(npv), paths
-=======
-    return payoff
->>>>>>> da9fff44
+    return payoff